# Copyright (c) 2016-2019, Matteo Cafasso
# All rights reserved.

# Redistribution and use in source and binary forms, with or without
# modification, are permitted provided that the following conditions are met:

# 1. Redistributions of source code must retain the above copyright notice,
# this list of conditions and the following disclaimer.

# 2. Redistributions in binary form must reproduce the above copyright notice,
# this list of conditions and the following disclaimer in the documentation
# and/or other materials provided with the distribution.

# 3. Neither the name of the copyright holder nor the names of its contributors
# may be used to endorse or promote products derived from this software without
# specific prior written permission.

# THIS SOFTWARE IS PROVIDED BY THE COPYRIGHT HOLDERS AND CONTRIBUTORS "AS IS"
# AND ANY EXPRESS OR IMPLIED WARRANTIES, INCLUDING, BUT NOT LIMITED TO,
# THE IMPLIED WARRANTIES OF MERCHANTABILITY AND FITNESS FOR A PARTICULAR
# PURPOSE ARE DISCLAIMED. IN NO EVENT SHALL THE COPYRIGHT HOLDER OR CONTRIBUTORS
# BE LIABLE FOR ANY DIRECT, INDIRECT, INCIDENTAL, SPECIAL, EXEMPLARY,
# OR CONSEQUENTIAL DAMAGES (INCLUDING, BUT NOT LIMITED TO, PROCUREMENT
# OF SUBSTITUTE GOODS OR SERVICES; LOSS OF USE, DATA, OR PROFITS; OR BUSINESS
# INTERRUPTION) HOWEVER CAUSED AND ON ANY THEORY OF LIABILITY,
# WHETHER IN CONTRACT, STRICT LIABILITY, OR TORT (INCLUDING NEGLIGENCE
# OR OTHERWISE) ARISING IN ANY WAY OUT OF THE USE OF THIS SOFTWARE,
# EVEN IF ADVISED OF THE POSSIBILITY OF SUCH DAMAGE.

import clips

from clips.facts import Facts
from clips.agenda import Agenda
from clips.classes import Classes
from clips.modules import Modules
from clips.functions import Functions
from clips.routers import Routers, ErrorRouter
from clips.common import CLIPSError
from clips.common import initialize_environment_data, delete_environment_data

from clips._clips import lib


class Environment:
    """The environment class encapsulates an independent CLIPS engine
    with its own data structures.

    """

    __slots__ = ('_env', '_facts', '_agenda', '_classes',
                 '_modules', '_functions', '_routers', '_namespaces')

    def __init__(self):
        self._env = lib.CreateEnvironment()

        initialize_environment_data(self._env)

        self._facts = Facts(self._env)
        self._agenda = Agenda(self._env)
        self._classes = Classes(self._env)
        self._modules = Modules(self._env)
        self._functions = Functions(self._env)
        self._routers = Routers(self._env)

        self._routers.add_router(ErrorRouter())

        ENVIRONMENT_DATA[self._env] = EnvData({}, {})

        # mapping between the namespace and the methods it exposes
        self._namespaces = {m: n for n in (self._facts,
                                           self._agenda,
                                           self._classes,
                                           self._modules,
                                           self._functions,
                                           self._routers)
                            for m in dir(n) if not m.startswith('_')}

<<<<<<< HEAD
        lib.define_function(self._env)

        router = ErrorRouter('python-error-router', 40)
        router.add_to_environment(self)

=======
>>>>>>> 197fe3fb
    def __del__(self):
        try:
            delete_environment_data(self._env)
            lib.DestroyEnvironment(self._env)
        except (AttributeError, KeyError, TypeError):
            pass  # mostly happening during interpreter shutdown

    def __getattr__(self, attr):
        try:
            return getattr(self._namespaces[attr], attr)
        except (KeyError, AttributeError):
            raise AttributeError("'%s' object has no attribute '%s'" %
                                 (self.__class__.__name__, attr))

    def __setattr__(self, attr, value):
        if attr in self.__slots__:
            super(Environment, self).__setattr__(attr, value)
            return

        try:
            setattr(self._namespaces[attr], attr, value)
        except (KeyError, AttributeError):
            raise AttributeError("'%s' object has no attribute '%s'" %
                                 (self.__class__.__name__, attr))

    def __dir__(self):
        return dir(self.__class__) + list(self._namespaces.keys())

    def load(self, path: str, binary: bool = False):
        """Load a set of constructs into the CLIPS data base.

        If constructs were saved in binary format,
        the binary parameter should be set to True.

        Equivalent to the CLIPS (load) function.

        """
        if binary:
            if not lib.Bload(self._env, path.encode()):
                raise CLIPSError(self._env)
        else:
            ret = lib.Load(self._env, path.encode())
            if ret != lib.LE_NO_ERROR:
                raise CLIPSError(self._env, code=ret)

    def save(self, path: str, binary=False):
        """Save a set of constructs into the CLIPS data base.

        If binary is True, the constructs will be saved in binary format.

        Equivalent to the CLIPS (load) function.

        """
        if binary:
            ret = lib.Bsave(self._env, path.encode())
        else:
            ret = lib.Save(self._env, path.encode())
        if ret == 0:
            raise CLIPSError(self._env)

    def batch_star(self, path: str):
        """Evaluate the commands contained in the specific path.

        Equivalent to the CLIPS (batch*) function.

        """
        if lib.BatchStar(self._env, path.encode()) != 1:
            raise CLIPSError(self._env)

    def build(self, construct: str):
        """Build a single construct in CLIPS.

        Equivalent to the CLIPS (build) function.

        """
        ret = lib.Build(self._env, construct.encode())
        if ret != lib.BE_NO_ERROR:
            raise CLIPSError(self._env, code=ret)

    def eval(self, expression: str) -> type:
        """Evaluate an expression returning its value.

        Equivalent to the CLIPS (eval) function.

        """
        value = clips.values.clips_value(self._env)

        ret = lib.Eval(self._env, expression.encode(), value)
        if ret != lib.EE_NO_ERROR:
            raise CLIPSError(self._env, code=ret)

        return clips.values.python_value(self._env, value)

    def reset(self):
        """Reset the CLIPS environment.

        Equivalent to the CLIPS (reset) function.

        """
        if lib.Reset(self._env):
            raise CLIPSError(self._env)

    def clear(self):
        """Clear the CLIPS environment.

        Equivalent to the CLIPS (clear) function.

        """
        if not lib.Clear(self._env):
            raise CLIPSError(self._env)<|MERGE_RESOLUTION|>--- conflicted
+++ resolved
@@ -64,8 +64,6 @@
 
         self._routers.add_router(ErrorRouter())
 
-        ENVIRONMENT_DATA[self._env] = EnvData({}, {})
-
         # mapping between the namespace and the methods it exposes
         self._namespaces = {m: n for n in (self._facts,
                                            self._agenda,
@@ -75,14 +73,6 @@
                                            self._routers)
                             for m in dir(n) if not m.startswith('_')}
 
-<<<<<<< HEAD
-        lib.define_function(self._env)
-
-        router = ErrorRouter('python-error-router', 40)
-        router.add_to_environment(self)
-
-=======
->>>>>>> 197fe3fb
     def __del__(self):
         try:
             delete_environment_data(self._env)
