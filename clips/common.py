# Copyright (c) 2016-2019, Matteo Cafasso
# All rights reserved.

# Redistribution and use in source and binary forms, with or without
# modification, are permitted provided that the following conditions are met:

# 1. Redistributions of source code must retain the above copyright notice,
# this list of conditions and the following disclaimer.

# 2. Redistributions in binary form must reproduce the above copyright notice,
# this list of conditions and the following disclaimer in the documentation
# and/or other materials provided with the distribution.

# 3. Neither the name of the copyright holder nor the names of its contributors
# may be used to endorse or promote products derived from this software without
# specific prior written permission.

# THIS SOFTWARE IS PROVIDED BY THE COPYRIGHT HOLDERS AND CONTRIBUTORS "AS IS"
# AND ANY EXPRESS OR IMPLIED WARRANTIES, INCLUDING, BUT NOT LIMITED TO,
# THE IMPLIED WARRANTIES OF MERCHANTABILITY AND FITNESS FOR A PARTICULAR
# PURPOSE ARE DISCLAIMED. IN NO EVENT SHALL THE COPYRIGHT HOLDER OR CONTRIBUTORS
# BE LIABLE FOR ANY DIRECT, INDIRECT, INCIDENTAL, SPECIAL, EXEMPLARY,
# OR CONSEQUENTIAL DAMAGES (INCLUDING, BUT NOT LIMITED TO, PROCUREMENT
# OF SUBSTITUTE GOODS OR SERVICES; LOSS OF USE, DATA, OR PROFITS; OR BUSINESS
# INTERRUPTION) HOWEVER CAUSED AND ON ANY THEORY OF LIABILITY,
# WHETHER IN CONTRACT, STRICT LIABILITY, OR TORT (INCLUDING NEGLIGENCE
# OR OTHERWISE) ARISING IN ANY WAY OUT OF THE USE OF THIS SOFTWARE,
# EVEN IF ADVISED OF THE POSSIBILITY OF SUCH DAMAGE.

from enum import IntEnum
from collections import namedtuple


<<<<<<< HEAD
if sys.version_info.major == 3:
    class Symbol(str):
        """Python equivalent of a CLIPS SYMBOL."""
        def __new__(cls, symbol):
            return str.__new__(cls, sys.intern(symbol))
elif sys.version_info.major == 2:
    class Symbol(str):
        """Python equivalent of a CLIPS SYMBOL."""
        def __new__(cls, symbol):
            # pylint: disable=E0602
            return str.__new__(cls, intern(str(symbol)))
=======
class CLIPSError(RuntimeError):
    """An error occurred within the CLIPS Environment."""

    def __init__(self, env: ffi.CData, code: int = None):
        routers = environment_data(env, 'routers')
        message = routers['python-error-router'].last_message
        message = message.lstrip('\n').rstrip('\n').replace('\n', ' ')

        super(CLIPSError, self).__init__(message)

        self.code = code
>>>>>>> 197fe3fb


class InstanceName(Symbol):
    """Instance names are CLIPS SYMBOLS."""
    pass


class CLIPSType(IntEnum):
    FLOAT = 0
    INTEGER = 1
    SYMBOL = 2
    STRING = 3
    MULTIFIELD = 4
    EXTERNAL_ADDRESS = 5
    FACT_ADDRESS = 6
    INSTANCE_ADDRESS = 7
    INSTANCE_NAME = 8
    VOID = 9


class SaveMode(IntEnum):
    LOCAL_SAVE = lib.LOCAL_SAVE
    VISIBLE_SAVE = lib.VISIBLE_SAVE


class ClassDefaultMode(IntEnum):
    CONVENIENCE_MODE = 0
    CONSERVATION_MODE = 1


class Strategy(IntEnum):
    DEPTH = 0
    BREADTH = 1
    LEX = 2
    MEA = 3
    COMPLEXITY = 4
    SIMPLICITY = 5
    RANDOM = 6


class SalienceEvaluation(IntEnum):
    WHEN_DEFINED = lib.WHEN_DEFINED
    WHEN_ACTIVATED = lib.WHEN_ACTIVATED
    EVERY_CYCLE = lib.EVERY_CYCLE


class Verbosity(IntEnum):
    VERBOSE = 0
    SUCCINT = 1
    TERSE = 2


class TemplateSlotDefaultType(IntEnum):
    NO_DEFAULT = lib.NO_DEFAULT
    STATIC_DEFAULT = lib.STATIC_DEFAULT
    DYNAMIC_DEFAULT = lib.DYNAMIC_DEFAULT


class PutSlotError(IntEnum):
    PSE_NO_ERROR = lib.PSE_NO_ERROR
    PSE_NULL_POINTER_ERROR = lib.PSE_NULL_POINTER_ERROR
    PSE_INVALID_TARGET_ERROR = lib.PSE_INVALID_TARGET_ERROR
    PSE_SLOT_NOT_FOUND_ERROR = lib.PSE_SLOT_NOT_FOUND_ERROR
    PSE_TYPE_ERROR = lib.PSE_TYPE_ERROR
    PSE_RANGE_ERROR = lib.PSE_RANGE_ERROR
    PSE_ALLOWED_VALUES_ERROR = lib.PSE_ALLOWED_VALUES_ERROR
    PSE_CARDINALITY_ERROR = lib.PSE_CARDINALITY_ERROR
    PSE_ALLOWED_CLASSES_ERROR = lib.PSE_ALLOWED_CLASSES_ERROR


PUT_SLOT_ERROR = {PutSlotError.PSE_NULL_POINTER_ERROR:
                  lambda s: RuntimeError("Internal error '%s'" % s),
                  PutSlotError.PSE_INVALID_TARGET_ERROR:
                  lambda s: ValueError("invalid target for slot '%s'" % s),
                  PutSlotError.PSE_SLOT_NOT_FOUND_ERROR:
                  lambda s: KeyError("slot '%s' does not exist" % s),
                  PutSlotError.PSE_TYPE_ERROR:
                  lambda s: TypeError("invalid type for slot '%s'" % s),
                  PutSlotError.PSE_RANGE_ERROR:
                  lambda s: ValueError("invalid range for slot '%s'" % s),
                  PutSlotError.PSE_ALLOWED_VALUES_ERROR:
                  lambda s: ValueError("value not allowed for slot '%s'" % s),
                  PutSlotError.PSE_CARDINALITY_ERROR:
                  lambda s: IndexError("invalid cardinality for slot '%s'" % s),
                  PutSlotError.PSE_ALLOWED_CLASSES_ERROR:
                  lambda s: ValueError("class not allowed for slot '%s'" % s)}


def initialize_environment_data(env: ffi.CData) -> 'EnvData':
    fact = lib.CreateFactBuilder(env, ffi.NULL)
    if fact is ffi.NULL:
        raise CLIPSError(env, code=lib.FBError(env))
    instance = lib.CreateInstanceBuilder(env, ffi.NULL)
    if fact is ffi.NULL:
        raise CLIPSError(env, code=lib.FBError(env))
    function = lib.CreateFunctionCallBuilder(env, 0)
    if fact is ffi.NULL:
        raise CLIPSError(env, code=lib.FBError(env))
    multifield = lib.CreateMultifieldBuilder(env, 0)
    if multifield is ffi.NULL:
        raise CLIPSError(env)
    string = lib.CreateStringBuilder(env, 0)
    if string is ffi.NULL:
        raise CLIPSError(env)
    builders = EnvBuilders(fact, instance, function, string, multifield)

    fact = lib.CreateFactModifier(env, ffi.NULL)
    if fact is ffi.NULL:
        raise CLIPSError(env, code=lib.FMError(env))
    instance = lib.CreateInstanceModifier(env, ffi.NULL)
    if instance is ffi.NULL:
        raise CLIPSError(env, code=lib.FMError(env))
    modifiers = EnvModifiers(fact, instance)

    ENVIRONMENT_DATA[env] = EnvData(builders, modifiers, {}, {})

    lib.DefinePythonFunction(env)

    return ENVIRONMENT_DATA[env]


def delete_environment_data(env: ffi.CData):
    data = ENVIRONMENT_DATA.pop(env, None)

    if data is not None:
        fact, instance, function, string, multifield = data.builders

        lib.FBDispose(fact)
        lib.IBDispose(instance)
        lib.FCBDispose(function)
        lib.SBDispose(string)
        lib.MBDispose(multifield)

        fact, instance = data.modifiers
        lib.FMDispose(fact)
        lib.IMDispose(instance)


def environment_data(env: ffi.CData, name: str) -> type:
    """Retrieve Environment specific data."""
    return getattr(ENVIRONMENT_DATA[env], name)


def environment_builder(env: ffi.CData, name: str) -> ffi.CData:
    """Retrieve Environment specific builder."""
    return getattr(ENVIRONMENT_DATA[env].builders, name)


def environment_modifier(env: ffi.CData, name: str) -> ffi.CData:
    """Retrieve Environment specific modifier."""
    return getattr(ENVIRONMENT_DATA[env].modifiers, name)


<<<<<<< HEAD
# Assign functions and routers per Environment
ENVIRONMENT_DATA = {}
EnvData = namedtuple('EnvData', ('user_functions', 'routers'))
=======
ENVIRONMENT_DATA = {}
EnvData = namedtuple('EnvData', ('builders',
                                 'modifiers',
                                 'routers',
                                 'user_functions'))
EnvBuilders = namedtuple('EnvData', ('fact',
                                     'instance',
                                     'function',
                                     'string',
                                     'multifield'))
EnvModifiers = namedtuple('EnvData', ('fact',
                                      'instance'))
>>>>>>> 197fe3fb
<|MERGE_RESOLUTION|>--- conflicted
+++ resolved
@@ -30,20 +30,9 @@
 from enum import IntEnum
 from collections import namedtuple
 
-
-<<<<<<< HEAD
-if sys.version_info.major == 3:
-    class Symbol(str):
-        """Python equivalent of a CLIPS SYMBOL."""
-        def __new__(cls, symbol):
-            return str.__new__(cls, sys.intern(symbol))
-elif sys.version_info.major == 2:
-    class Symbol(str):
-        """Python equivalent of a CLIPS SYMBOL."""
-        def __new__(cls, symbol):
-            # pylint: disable=E0602
-            return str.__new__(cls, intern(str(symbol)))
-=======
+from clips._clips import lib, ffi
+
+
 class CLIPSError(RuntimeError):
     """An error occurred within the CLIPS Environment."""
 
@@ -55,12 +44,6 @@
         super(CLIPSError, self).__init__(message)
 
         self.code = code
->>>>>>> 197fe3fb
-
-
-class InstanceName(Symbol):
-    """Instance names are CLIPS SYMBOLS."""
-    pass
 
 
 class CLIPSType(IntEnum):
@@ -209,11 +192,6 @@
     return getattr(ENVIRONMENT_DATA[env].modifiers, name)
 
 
-<<<<<<< HEAD
-# Assign functions and routers per Environment
-ENVIRONMENT_DATA = {}
-EnvData = namedtuple('EnvData', ('user_functions', 'routers'))
-=======
 ENVIRONMENT_DATA = {}
 EnvData = namedtuple('EnvData', ('builders',
                                  'modifiers',
@@ -225,5 +203,4 @@
                                      'string',
                                      'multifield'))
 EnvModifiers = namedtuple('EnvData', ('fact',
-                                      'instance'))
->>>>>>> 197fe3fb
+                                      'instance'))